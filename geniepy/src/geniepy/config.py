--- conflicted
+++ resolved
@@ -109,8 +109,8 @@
 def get_pubmed_download_dir() -> str:
     """Retrieve path where to download PubMed data files."""
     configdict = read_yaml()
-<<<<<<< HEAD
     return configdict["pubmed_download_dir"]
+  
 
 def get_logger(logger_name: str):
     file_handler = TimedRotatingFileHandler(LOG_FILE, when='midnight')
@@ -120,6 +120,3 @@
     logger.addHandler(file_handler)
     logger.propagate = False
     return logger
-=======
-    return configdict["pubmed_download_dir"]
->>>>>>> 623d0732
