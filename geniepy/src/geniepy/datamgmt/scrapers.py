--- conflicted
+++ resolved
@@ -2,19 +2,11 @@
 from pathlib import Path
 from typing import Generator
 from abc import ABC, abstractmethod
-<<<<<<< HEAD
-from ftplib import FTP
-import os
-import gzip
-import xml.etree.ElementTree as ET
-from geniepy.pubmed import PubMedArticle
-=======
 import wget
 import gzip
 import shutil
 import os
 import pandas as pd
->>>>>>> ef909db3
 
 
 class BaseScraper(ABC):
